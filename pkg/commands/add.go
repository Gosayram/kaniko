--- conflicted
+++ resolved
@@ -130,11 +130,8 @@
 
 	logrus.Infof("Using files from context: %v", files)
 	return files, nil
-<<<<<<< HEAD
-=======
 }
 
 func (a *AddCommand) MetadataOnly() bool {
 	return false
->>>>>>> f99e5f5c
 }