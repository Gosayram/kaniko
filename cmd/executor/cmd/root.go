/*
Copyright 2018 Google LLC

Licensed under the Apache License, Version 2.0 (the "License");
you may not use this file except in compliance with the License.
You may obtain a copy of the License at

    http://www.apache.org/licenses/LICENSE-2.0

Unless required by applicable law or agreed to in writing, software
distributed under the License is distributed on an "AS IS" BASIS,
WITHOUT WARRANTIES OR CONDITIONS OF ANY KIND, either express or implied.
See the License for the specific language governing permissions and
limitations under the License.
*/

package cmd

import (
	"errors"
	"os"
	"path/filepath"

	"github.com/genuinetools/amicontained/container"

	"github.com/GoogleContainerTools/kaniko/pkg/constants"
	"github.com/GoogleContainerTools/kaniko/pkg/executor"
	"github.com/GoogleContainerTools/kaniko/pkg/image"
	"github.com/GoogleContainerTools/kaniko/pkg/util"
	"github.com/sirupsen/logrus"
	"github.com/spf13/cobra"
)

var (
	dockerfilePath string
	destination    string
	srcContext     string
	snapshotMode   string
	bucket         string
	logLevel       string
	force          bool
)

func init() {
	RootCmd.PersistentFlags().StringVarP(&dockerfilePath, "dockerfile", "f", "Dockerfile", "Path to the dockerfile to be built.")
	RootCmd.PersistentFlags().StringVarP(&srcContext, "context", "c", "/workspace/", "Path to the dockerfile build context.")
	RootCmd.PersistentFlags().StringVarP(&bucket, "bucket", "b", "", "Name of the GCS bucket from which to access build context as tarball.")
	RootCmd.PersistentFlags().StringVarP(&destination, "destination", "d", "", "Registry the final image should be pushed to (ex: gcr.io/test/example:latest)")
	RootCmd.PersistentFlags().StringVarP(&snapshotMode, "snapshotMode", "", "full", "Set this flag to change the file attributes inspected during snapshotting")
	RootCmd.PersistentFlags().StringVarP(&logLevel, "verbosity", "v", constants.DefaultLogLevel, "Log level (debug, info, warn, error, fatal, panic")
	RootCmd.PersistentFlags().BoolVarP(&force, "force", "", false, "Force building outside of a container")
}

var RootCmd = &cobra.Command{
	Use: "executor",
	PersistentPreRunE: func(cmd *cobra.Command, args []string) error {
		if err := util.SetLogLevel(logLevel); err != nil {
			return err
		}
		if err := resolveSourceContext(); err != nil {
			return err
		}
		return checkDockerfilePath()
	},
	Run: func(cmd *cobra.Command, args []string) {
		if !checkContained() {
			if !force {
				logrus.Error("kaniko should only be run inside of a container, run with the --force flag if you are sure you want to continue.")
				os.Exit(1)
			}
			logrus.Warn("kaniko is being run outside of a container. This can have dangerous effects on your system")
		}
<<<<<<< HEAD
		buildImage, err := executor.DoBuild(dockerfilePath, srcContext, snapshotMode)
=======
		if err := os.Chdir("/"); err != nil {
			logrus.Error(err)
			os.Exit(1)
		}
		ref, image, err := executor.DoBuild(dockerfilePath, srcContext, snapshotMode)
>>>>>>> 904575d0
		if err != nil {
			logrus.Error(err)
			os.Exit(1)
		}
<<<<<<< HEAD
		if err := image.PushImage(buildImage, destination, dockerInsecureSkipTLSVerify); err != nil {
=======
		if err := executor.DoPush(ref, image, destination); err != nil {
>>>>>>> 904575d0
			logrus.Error(err)
			os.Exit(1)
		}
	},
}

func checkContained() bool {
	_, err := container.DetectRuntime()
	return err == nil
}

func checkDockerfilePath() error {
	if util.FilepathExists(dockerfilePath) {
		return nil
	}
	// Otherwise, check if the path relative to the build context exists
	if util.FilepathExists(filepath.Join(srcContext, dockerfilePath)) {
		dockerfilePath = filepath.Join(srcContext, dockerfilePath)
		return nil
	}
	return errors.New("please provide a valid path to a Dockerfile within the build context")
}

// resolveSourceContext unpacks the source context if it is a tar in a GCS bucket
// it resets srcContext to be the path to the unpacked build context within the image
func resolveSourceContext() error {
	if srcContext == "" && bucket == "" {
		return errors.New("please specify a path to the build context with the --context flag or a GCS bucket with the --bucket flag")
	}
	if bucket == "" {
		return nil
	}
	logrus.Infof("Using GCS bucket %s as source context", bucket)
	buildContextPath := constants.BuildContextDir
	if err := util.UnpackTarFromGCSBucket(bucket, buildContextPath); err != nil {
		return err
	}
	logrus.Debugf("Unpacked tar from %s to path %s", bucket, buildContextPath)
	srcContext = buildContextPath
	return nil
}<|MERGE_RESOLUTION|>--- conflicted
+++ resolved
@@ -25,7 +25,6 @@
 
 	"github.com/GoogleContainerTools/kaniko/pkg/constants"
 	"github.com/GoogleContainerTools/kaniko/pkg/executor"
-	"github.com/GoogleContainerTools/kaniko/pkg/image"
 	"github.com/GoogleContainerTools/kaniko/pkg/util"
 	"github.com/sirupsen/logrus"
 	"github.com/spf13/cobra"
@@ -70,24 +69,16 @@
 			}
 			logrus.Warn("kaniko is being run outside of a container. This can have dangerous effects on your system")
 		}
-<<<<<<< HEAD
-		buildImage, err := executor.DoBuild(dockerfilePath, srcContext, snapshotMode)
-=======
 		if err := os.Chdir("/"); err != nil {
 			logrus.Error(err)
 			os.Exit(1)
 		}
 		ref, image, err := executor.DoBuild(dockerfilePath, srcContext, snapshotMode)
->>>>>>> 904575d0
 		if err != nil {
 			logrus.Error(err)
 			os.Exit(1)
 		}
-<<<<<<< HEAD
-		if err := image.PushImage(buildImage, destination, dockerInsecureSkipTLSVerify); err != nil {
-=======
 		if err := executor.DoPush(ref, image, destination); err != nil {
->>>>>>> 904575d0
 			logrus.Error(err)
 			os.Exit(1)
 		}
