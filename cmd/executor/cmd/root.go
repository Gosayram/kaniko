--- conflicted
+++ resolved
@@ -39,29 +39,18 @@
 )
 
 var (
-<<<<<<< HEAD
 	opts         = &config.KanikoOptions{}
+  ctxSubPath string
 	force        bool
 	logLevel     string
 	logFormat    string
 	logTimestamp bool
-=======
-	opts       = &config.KanikoOptions{}
-	ctxSubPath string
-	force      bool
-	logLevel   string
-	logFormat  string
->>>>>>> f401b867
 )
 
 func init() {
 	RootCmd.PersistentFlags().StringVarP(&logLevel, "verbosity", "v", logging.DefaultLevel, "Log level (trace, debug, info, warn, error, fatal, panic)")
 	RootCmd.PersistentFlags().StringVar(&logFormat, "log-format", logging.FormatColor, "Log format (text, color, json)")
-<<<<<<< HEAD
 	RootCmd.PersistentFlags().BoolVar(&logTimestamp, "log-timestamp", logging.DefaultLogTimestamp, "Timestamp in log output")
-
-=======
->>>>>>> f401b867
 	RootCmd.PersistentFlags().BoolVarP(&force, "force", "", false, "Force building outside of a container")
 
 	addKanikoOptionsFlags()
